[package]
name = "prost-derive"
version = "0.6.1"
authors = ["Dan Burkert <dan@danburkert.com>"]
license = "Apache-2.0"
repository = "https://github.com/danburkert/prost"
documentation = "https://docs.rs/prost-derive"
readme = "README.md"
description = "A Protocol Buffers implementation for the Rust Language."
edition = "2018"

[lib]
proc_macro = true

[features]
use_std = []
# std feature means that prost-derive attempts to use std collections
#
# When this feature is disabled, we attempt to use alloc.
# This should be similar to putting `config.use_alloc_collections` in a
# prost-build config
#
# Generated code assumes that user's crate has `extern crate alloc` somewhere
#
# Note that prost/std => prost-derive/std, so we don't default prost-derive/std
# This makes it so that prost with default-features = false => prost-derive
# without std.
default = []

[dependencies]
<<<<<<< HEAD
failure = { package = "alt-failure" , version = "0.1.5" }
=======
anyhow = "1"
>>>>>>> 6f3c60f1
itertools = "0.8"
proc-macro2 = "1"
quote = "1"
syn = { version = "1", features = [ "extra-traits" ] }<|MERGE_RESOLUTION|>--- conflicted
+++ resolved
@@ -28,11 +28,7 @@
 default = []
 
 [dependencies]
-<<<<<<< HEAD
-failure = { package = "alt-failure" , version = "0.1.5" }
-=======
 anyhow = "1"
->>>>>>> 6f3c60f1
 itertools = "0.8"
 proc-macro2 = "1"
 quote = "1"
