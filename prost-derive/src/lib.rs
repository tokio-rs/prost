--- conflicted
+++ resolved
@@ -442,15 +442,9 @@
         );
     }
 
-<<<<<<< HEAD
     let encode = fields.iter().map(|(variant_ident, field, deprecated)| {
-        let encode = field.encode(quote!(*value));
+        let encode = field.encode(&prost_path, quote!(*value));
         quote!(#deprecated #ident::#variant_ident(ref value) => { #encode })
-=======
-    let encode = fields.iter().map(|(variant_ident, field)| {
-        let encode = field.encode(&prost_path, quote!(*value));
-        quote!(#ident::#variant_ident(ref value) => { #encode })
->>>>>>> dae0529e
     });
 
     let merge = fields.iter().map(|(variant_ident, field, deprecated)| {
@@ -468,15 +462,9 @@
         }
     });
 
-<<<<<<< HEAD
     let encoded_len = fields.iter().map(|(variant_ident, field, deprecated)| {
-        let encoded_len = field.encoded_len(quote!(*value));
+        let encoded_len = field.encoded_len(&prost_path, quote!(*value));
         quote!(#deprecated #ident::#variant_ident(ref value) => #encoded_len)
-=======
-    let encoded_len = fields.iter().map(|(variant_ident, field)| {
-        let encoded_len = field.encoded_len(&prost_path, quote!(*value));
-        quote!(#ident::#variant_ident(ref value) => #encoded_len)
->>>>>>> dae0529e
     });
 
     let expanded = quote! {
@@ -516,15 +504,9 @@
     let expanded = if skip_debug {
         expanded
     } else {
-<<<<<<< HEAD
         let debug = fields.iter().map(|(variant_ident, field, deprecated)| {
-            let wrapper = field.debug(quote!(*value));
+            let wrapper = field.debug(&prost_path, quote!(*value));
             quote!(#deprecated #ident::#variant_ident(ref value) => {
-=======
-        let debug = fields.iter().map(|(variant_ident, field)| {
-            let wrapper = field.debug(&prost_path, quote!(*value));
-            quote!(#ident::#variant_ident(ref value) => {
->>>>>>> dae0529e
                 let wrapper = #wrapper;
                 f.debug_tuple(stringify!(#variant_ident))
                     .field(&wrapper)
