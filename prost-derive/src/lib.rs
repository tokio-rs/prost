--- conflicted
+++ resolved
@@ -230,35 +230,10 @@
             }
         }
     };
-
-<<<<<<< HEAD
-    let debugs = unsorted_fields.iter().map(|&(ref field_ident, ref field)| {
-        let wrapper = field.debug(quote!(self.#field_ident));
-        let call = if is_struct {
-            quote!(builder.field(stringify!(#field_ident), &wrapper))
-        } else {
-            quote!(builder.field(&wrapper))
-        };
-        quote! {
-             let builder = {
-                 let wrapper = #wrapper;
-                 #call
-             };
-        }
-    });
-    let debug_builder = if is_struct {
-        quote!(f.debug_struct(stringify!(#ident)))
-    } else {
-        quote!(f.debug_tuple(stringify!(#ident)))
-    };
-
     // Validations fields:
     // - Uuids are not default
     // - Enum is not set to the first case
     let validate = fields.iter().map(|(ident, field)| field.validate(&ident));
-
-=======
->>>>>>> b258dc82
     let expanded = quote! {
         impl #impl_generics ::prost::Message for #ident #ty_generics #where_clause {
             #[allow(unused_variables)]
