--- conflicted
+++ resolved
@@ -49,12 +49,8 @@
 
 [dependencies]
 bytes = { version = "1", default-features = false }
-<<<<<<< HEAD
-prost-derive = { version = "0.11.8", path = "prost-derive", optional = true }
+prost-derive = { version = "0.12.0", path = "prost-derive", optional = true }
 uuid = { version = "1", features = ["v4"] }
-=======
-prost-derive = { version = "0.12.0", path = "prost-derive", optional = true }
->>>>>>> b258dc82
 
 [dev-dependencies]
 criterion = { version = "0.4", default-features = false }
