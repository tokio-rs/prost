#![doc(html_root_url = "https://docs.rs/prost-types/0.6.1")]

//! Protocol Buffers well-known types.
//!
//! Note that the documentation for the types defined in this crate are generated from the Protobuf
//! definitions, so code examples are not in Rust.
//!
//! See the [Protobuf reference][1] for more information about well-known types.
//!
//! [1]: https://developers.google.com/protocol-buffers/docs/reference/google.protobuf

<<<<<<< HEAD
#![no_std]
extern crate alloc;
#[cfg(feature = "std")]
extern crate std;

use core::i32;
use core::i64;

#[cfg(feature = "std")]
=======
use std::convert::TryFrom;
use std::i32;
use std::i64;
>>>>>>> 6f3c60f1
use std::time;

include!("protobuf.rs");
pub mod compiler {
    include!("compiler.rs");
}

// The Protobuf `Duration` and `Timestamp` types can't delegate to the standard library equivalents
// because the Protobuf versions are signed. To make them easier to work with, `From` conversions
// are defined in both directions.

const NANOS_PER_SECOND: i32 = 1_000_000_000;

impl Duration {
    /// Normalizes the duration to a canonical format.
    ///
    /// Based on [`google::protobuf::util::CreateNormalized`][1].
    /// [1]: https://github.com/google/protobuf/blob/v3.3.2/src/google/protobuf/util/time_util.cc#L79-L100
    fn normalize(&mut self) {
        // Make sure nanos is in the range.
        if self.nanos <= -NANOS_PER_SECOND || self.nanos >= NANOS_PER_SECOND {
            self.seconds += (self.nanos / NANOS_PER_SECOND) as i64;
            self.nanos %= NANOS_PER_SECOND;
        }

        // nanos should have the same sign as seconds.
        if self.seconds < 0 && self.nanos > 0 {
            self.seconds += 1;
            self.nanos -= NANOS_PER_SECOND;
        } else if self.seconds > 0 && self.nanos < 0 {
            self.seconds -= 1;
            self.nanos += NANOS_PER_SECOND;
        }
        // TODO: should this be checked?
        // debug_assert!(self.seconds >= -315_576_000_000 && self.seconds <= 315_576_000_000,
        //               "invalid duration: {:?}", self);
    }
}

/// Converts a `std::time::Duration` to a `Duration`.
#[cfg(feature = "std")]
impl From<time::Duration> for Duration {
    fn from(duration: time::Duration) -> Duration {
        let seconds = duration.as_secs();
        let seconds = if seconds > i64::MAX as u64 {
            i64::MAX
        } else {
            seconds as i64
        };
        let nanos = duration.subsec_nanos();
        let nanos = if nanos > i32::MAX as u32 {
            i32::MAX
        } else {
            nanos as i32
        };
        let mut duration = Duration { seconds, nanos };
        duration.normalize();
        duration
    }
}

<<<<<<< HEAD
/// Converts a `Duration` to a result containing a positive (`Ok`) or negative (`Err`)
/// `std::time::Duration`.
// TODO: convert this to TryFrom when it's stable.
#[cfg(feature = "std")]
impl From<Duration> for Result<time::Duration, time::Duration> {
    fn from(mut duration: Duration) -> Result<time::Duration, time::Duration> {
=======
impl TryFrom<Duration> for time::Duration {
    type Error = time::Duration;

    /// Converts a `Duration` to a result containing a positive (`Ok`) or negative (`Err`)
    /// `std::time::Duration`.
    fn try_from(mut duration: Duration) -> Result<time::Duration, time::Duration> {
>>>>>>> 6f3c60f1
        duration.normalize();
        if duration.seconds >= 0 {
            Ok(time::Duration::new(
                duration.seconds as u64,
                duration.nanos as u32,
            ))
        } else {
            Err(time::Duration::new(
                (-duration.seconds) as u64,
                (-duration.nanos) as u32,
            ))
        }
    }
}

impl Timestamp {
    /// Normalizes the timestamp to a canonical format.
    ///
    /// Based on [`google::protobuf::util::CreateNormalized`][1].
    /// [1]: https://github.com/google/protobuf/blob/v3.3.2/src/google/protobuf/util/time_util.cc#L59-L77
    fn normalize(&mut self) {
        // Make sure nanos is in the range.
        if self.nanos <= -NANOS_PER_SECOND || self.nanos >= NANOS_PER_SECOND {
            self.seconds += (self.nanos / NANOS_PER_SECOND) as i64;
            self.nanos %= NANOS_PER_SECOND;
        }

        // For Timestamp nanos should be in the range [0, 999999999].
        if self.nanos < 0 {
            self.seconds -= 1;
            self.nanos += NANOS_PER_SECOND;
        }

        // TODO: should this be checked?
        // debug_assert!(self.seconds >= -62_135_596_800 && self.seconds <= 253_402_300_799,
        //               "invalid timestamp: {:?}", self);
    }
}

/// Converts a `std::time::SystemTime` to a `Timestamp`.
#[cfg(feature = "std")]
impl From<time::SystemTime> for Timestamp {
    fn from(time: time::SystemTime) -> Timestamp {
        let duration = Duration::from(time.duration_since(time::UNIX_EPOCH).unwrap());
        Timestamp {
            seconds: duration.seconds,
            nanos: duration.nanos,
        }
    }
}

<<<<<<< HEAD
/// Converts a `Timestamp` to a `SystemTime`, or if the timestamp falls before the Unix epoch, a
/// duration containing the difference.
// TODO: convert this to TryFrom when it's stable.
#[cfg(feature = "std")]
impl From<Timestamp> for Result<time::SystemTime, time::Duration> {
    fn from(mut timestamp: Timestamp) -> Result<time::SystemTime, time::Duration> {
=======
impl TryFrom<Timestamp> for time::SystemTime {
    type Error = time::Duration;

    /// Converts a `Timestamp` to a `SystemTime`, or if the timestamp falls before the Unix epoch,
    /// a duration containing the difference.
    fn try_from(mut timestamp: Timestamp) -> Result<time::SystemTime, time::Duration> {
>>>>>>> 6f3c60f1
        timestamp.normalize();
        if timestamp.seconds >= 0 {
            Ok(time::UNIX_EPOCH
                + time::Duration::new(timestamp.seconds as u64, timestamp.nanos as u32))
        } else {
            let mut duration = Duration {
                seconds: -timestamp.seconds,
                nanos: timestamp.nanos,
            };
            duration.normalize();
            Err(time::Duration::new(
                duration.seconds as u64,
                duration.nanos as u32,
            ))
        }
    }
}<|MERGE_RESOLUTION|>--- conflicted
+++ resolved
@@ -9,21 +9,16 @@
 //!
 //! [1]: https://developers.google.com/protocol-buffers/docs/reference/google.protobuf
 
-<<<<<<< HEAD
 #![no_std]
 extern crate alloc;
 #[cfg(feature = "std")]
 extern crate std;
 
+use core::convert::TryFrom;
 use core::i32;
 use core::i64;
 
 #[cfg(feature = "std")]
-=======
-use std::convert::TryFrom;
-use std::i32;
-use std::i64;
->>>>>>> 6f3c60f1
 use std::time;
 
 include!("protobuf.rs");
@@ -85,21 +80,13 @@
     }
 }
 
-<<<<<<< HEAD
-/// Converts a `Duration` to a result containing a positive (`Ok`) or negative (`Err`)
-/// `std::time::Duration`.
-// TODO: convert this to TryFrom when it's stable.
 #[cfg(feature = "std")]
-impl From<Duration> for Result<time::Duration, time::Duration> {
-    fn from(mut duration: Duration) -> Result<time::Duration, time::Duration> {
-=======
 impl TryFrom<Duration> for time::Duration {
     type Error = time::Duration;
 
     /// Converts a `Duration` to a result containing a positive (`Ok`) or negative (`Err`)
     /// `std::time::Duration`.
     fn try_from(mut duration: Duration) -> Result<time::Duration, time::Duration> {
->>>>>>> 6f3c60f1
         duration.normalize();
         if duration.seconds >= 0 {
             Ok(time::Duration::new(
@@ -151,21 +138,13 @@
     }
 }
 
-<<<<<<< HEAD
-/// Converts a `Timestamp` to a `SystemTime`, or if the timestamp falls before the Unix epoch, a
-/// duration containing the difference.
-// TODO: convert this to TryFrom when it's stable.
 #[cfg(feature = "std")]
-impl From<Timestamp> for Result<time::SystemTime, time::Duration> {
-    fn from(mut timestamp: Timestamp) -> Result<time::SystemTime, time::Duration> {
-=======
 impl TryFrom<Timestamp> for time::SystemTime {
     type Error = time::Duration;
 
     /// Converts a `Timestamp` to a `SystemTime`, or if the timestamp falls before the Unix epoch,
     /// a duration containing the difference.
     fn try_from(mut timestamp: Timestamp) -> Result<time::SystemTime, time::Duration> {
->>>>>>> 6f3c60f1
         timestamp.normalize();
         if timestamp.seconds >= 0 {
             Ok(time::UNIX_EPOCH
