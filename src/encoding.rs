--- conflicted
+++ resolved
@@ -2,23 +2,16 @@
 //!
 //! Meant to be used only from `Message` implementations.
 
-<<<<<<< HEAD
 use core::cmp::min;
+use core::convert::TryFrom;
 use core::mem;
+use core::str;
 use core::u32;
 use core::usize;
 
 use alloc::format;
 use alloc::string::String;
 use alloc::vec::Vec;
-=======
-use std::cmp::min;
-use std::convert::TryFrom;
-use std::mem;
-use std::str;
-use std::u32;
-use std::usize;
->>>>>>> 6f3c60f1
 
 use ::bytes::{buf::ext::BufExt, Buf, BufMut};
 
@@ -47,11 +40,7 @@
                 *byte = mem::MaybeUninit::new(value as u8);
                 break 'outer;
             } else {
-<<<<<<< HEAD
                 *byte =  mem::MaybeUninit::new(((value & 0x7F) | 0x80) as u8);
-=======
-                *byte = mem::MaybeUninit::new(((value & 0x7F) | 0x80) as u8);
->>>>>>> 6f3c60f1
                 value >>= 7;
             }
         }
@@ -914,7 +903,6 @@
         // [1]: https://developers.google.com/protocol-buffers/docs/encoding#optional
         value.clear();
         value.reserve(len);
-        use ::bytes::buf::ext::BufExt;
         value.put(buf.take(len));
         Ok(())
     }
@@ -1327,11 +1315,7 @@
         let mut buf = BytesMut::with_capacity(expected_len);
         encode(tag, value.borrow(), &mut buf);
 
-<<<<<<< HEAD
-        let mut buf = buf.freeze().to_bytes();
-=======
         let mut buf = buf.freeze();
->>>>>>> 6f3c60f1
 
         if buf.remaining() != expected_len {
             return TestResult::error(format!(
