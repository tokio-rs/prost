--- conflicted
+++ resolved
@@ -216,17 +216,6 @@
             extension_registry: None,
         }
     }
-<<<<<<< HEAD
-
-    #[cfg(feature = "no-recursion-limit")]
-    #[inline]
-    fn default() -> DecodeContext {
-        DecodeContext {
-            extension_registry: None,
-        }
-    }
-=======
->>>>>>> ae84e7d0
 }
 
 impl DecodeContext {
