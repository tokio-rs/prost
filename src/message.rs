use core::fmt::Debug;
use core::usize;

<<<<<<< HEAD
use alloc::boxed::Box;

use ::bytes::{Buf, BufMut};
=======
use bytes::{Buf, BufMut};
>>>>>>> 6f3c60f1

use crate::encoding::{
    decode_key, encode_varint, encoded_len_varint, message, DecodeContext, WireType,
};
use crate::DecodeError;
use crate::EncodeError;

/// A Protocol Buffers message.
pub trait Message: Debug + Send + Sync {
    /// Encodes the message to a buffer.
    ///
    /// This method will panic if the buffer has insufficient capacity.
    ///
    /// Meant to be used only by `Message` implementations.
    #[doc(hidden)]
    fn encode_raw<B>(&self, buf: &mut B)
    where
        B: BufMut,
        Self: Sized;

    /// Decodes a field from a buffer, and merges it into `self`.
    ///
    /// Meant to be used only by `Message` implementations.
    #[doc(hidden)]
    fn merge_field<B>(
        &mut self,
        tag: u32,
        wire_type: WireType,
        buf: &mut B,
        ctx: DecodeContext,
    ) -> Result<(), DecodeError>
    where
        B: Buf,
        Self: Sized;

    /// Returns the encoded length of the message without a length delimiter.
    fn encoded_len(&self) -> usize;

    /// Encodes the message to a buffer.
    ///
    /// An error will be returned if the buffer does not have sufficient capacity.
    fn encode<B>(&self, buf: &mut B) -> Result<(), EncodeError>
    where
        B: BufMut,
        Self: Sized,
    {
        let required = self.encoded_len();
        let remaining = buf.remaining_mut();
        if required > buf.remaining_mut() {
            return Err(EncodeError::new(required, remaining));
        }

        self.encode_raw(buf);
        Ok(())
    }

    /// Encodes the message with a length-delimiter to a buffer.
    ///
    /// An error will be returned if the buffer does not have sufficient capacity.
    fn encode_length_delimited<B>(&self, buf: &mut B) -> Result<(), EncodeError>
    where
        B: BufMut,
        Self: Sized,
    {
        let len = self.encoded_len();
        let required = len + encoded_len_varint(len as u64);
        let remaining = buf.remaining_mut();
        if required > remaining {
            return Err(EncodeError::new(required, remaining));
        }
        encode_varint(len as u64, buf);
        self.encode_raw(buf);
        Ok(())
    }

    /// Decodes an instance of the message from a buffer.
    ///
    /// The entire buffer will be consumed.
    fn decode<B>(mut buf: B) -> Result<Self, DecodeError>
    where
        B: Buf,
        Self: Default,
    {
        let mut message = Self::default();
<<<<<<< HEAD
        Self::merge(&mut message, buf).map(|_| message)
=======
        Self::merge(&mut message, &mut buf).map(|_| message)
>>>>>>> 6f3c60f1
    }

    /// Decodes a length-delimited instance of the message from the buffer.
    ///
    /// The entire buffer will be consumed.
    fn decode_length_delimited<B>(buf: B) -> Result<Self, DecodeError>
    where
        B: Buf,
        Self: Default,
    {
        let mut message = Self::default();
        message.merge_length_delimited(buf)?;
        Ok(message)
    }

    /// Decodes an instance of the message from a buffer, and merges it into `self`.
    ///
    /// The entire buffer will be consumed.
    fn merge<B>(&mut self, mut buf: B) -> Result<(), DecodeError>
    where
        B: Buf,
        Self: Sized,
    {
        let ctx = DecodeContext::default();
        while buf.has_remaining() {
            let (tag, wire_type) = decode_key(&mut buf)?;
            self.merge_field(tag, wire_type, &mut buf, ctx.clone())?;
        }
        Ok(())
    }

    /// Decodes a length-delimited instance of the message from buffer, and
    /// merges it into `self`.
<<<<<<< HEAD
    ///
    /// The entire buffer will be consumed.
=======
>>>>>>> 6f3c60f1
    fn merge_length_delimited<B>(&mut self, mut buf: B) -> Result<(), DecodeError>
    where
        B: Buf,
        Self: Sized,
    {
        message::merge(
            WireType::LengthDelimited,
            self,
            &mut buf,
            DecodeContext::default(),
        )
    }

    /// Clears the message, resetting all fields to their default.
    fn clear(&mut self);
}

impl<M> Message for Box<M>
where
    M: Message,
{
    fn encode_raw<B>(&self, buf: &mut B)
    where
        B: BufMut,
    {
        (**self).encode_raw(buf)
    }
    fn merge_field<B>(
        &mut self,
        tag: u32,
        wire_type: WireType,
        buf: &mut B,
        ctx: DecodeContext,
    ) -> Result<(), DecodeError>
    where
        B: Buf,
    {
        (**self).merge_field(tag, wire_type, buf, ctx)
    }
    fn encoded_len(&self) -> usize {
        (**self).encoded_len()
    }
    fn clear(&mut self) {
        (**self).clear()
    }
}<|MERGE_RESOLUTION|>--- conflicted
+++ resolved
@@ -1,13 +1,9 @@
 use core::fmt::Debug;
 use core::usize;
 
-<<<<<<< HEAD
 use alloc::boxed::Box;
 
-use ::bytes::{Buf, BufMut};
-=======
 use bytes::{Buf, BufMut};
->>>>>>> 6f3c60f1
 
 use crate::encoding::{
     decode_key, encode_varint, encoded_len_varint, message, DecodeContext, WireType,
@@ -86,17 +82,13 @@
     /// Decodes an instance of the message from a buffer.
     ///
     /// The entire buffer will be consumed.
-    fn decode<B>(mut buf: B) -> Result<Self, DecodeError>
+    fn decode<B>(buf: B) -> Result<Self, DecodeError>
     where
         B: Buf,
         Self: Default,
     {
         let mut message = Self::default();
-<<<<<<< HEAD
         Self::merge(&mut message, buf).map(|_| message)
-=======
-        Self::merge(&mut message, &mut buf).map(|_| message)
->>>>>>> 6f3c60f1
     }
 
     /// Decodes a length-delimited instance of the message from the buffer.
@@ -130,11 +122,8 @@
 
     /// Decodes a length-delimited instance of the message from buffer, and
     /// merges it into `self`.
-<<<<<<< HEAD
     ///
     /// The entire buffer will be consumed.
-=======
->>>>>>> 6f3c60f1
     fn merge_length_delimited<B>(&mut self, mut buf: B) -> Result<(), DecodeError>
     where
         B: Buf,
