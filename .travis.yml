language: rust
dist: xenial

# Even though this build script doesn't use sudo, we enable it in order to get
# more memory. Previously on the container infrastructure the OOM killer would
# come in and kill either the GCC processes compiling protobuf, or rustc. See
# https://github.com/travis-ci/travis-ci/issues/7427 for the source of this
# workaround.
sudo: required

cache: cargo

os:
  - linux
  - osx

rust:
<<<<<<< HEAD
  - 1.34.0
=======
  - 1.39.0
>>>>>>> ece64fa0
  - nightly

script:
  - cargo build --verbose --all --exclude benchmarks
  - cargo test --verbose --all --exclude benchmarks
  - if [[ $TRAVIS_RUST_VERSION = nightly* ]]; then
      cargo bench --verbose --no-run;
    fi<|MERGE_RESOLUTION|>--- conflicted
+++ resolved
@@ -15,11 +15,7 @@
   - osx
 
 rust:
-<<<<<<< HEAD
-  - 1.34.0
-=======
   - 1.39.0
->>>>>>> ece64fa0
   - nightly
 
 script:
