--- conflicted
+++ resolved
@@ -110,16 +110,9 @@
     ///     - escape urls as <http://foo.com>
     ///     - escape `[` & `]` if not already escaped and not followed by a parenthesis or bracket
     fn sanitize_line(line: &str) -> String {
-<<<<<<< HEAD
-        lazy_static! {
-            static ref RULE_URL: Regex = Regex::new(r"https?://[^\s)]+").unwrap();
-            static ref RULE_BRACKETS: Regex =
-                Regex::new(r"(^|[^\]\\])\[(([^\]]*[^\\])?)\]([^(\[]|$)").unwrap();
-        }
-=======
         static RULE_URL: Lazy<Regex> = Lazy::new(|| Regex::new(r"https?://[^\s)]+").unwrap());
-        static RULE_BRACKETS: Lazy<Regex> = Lazy::new(|| Regex::new(r"(\[)(\S+)(])").unwrap());
->>>>>>> ca73cbe4
+        static RULE_BRACKETS: Lazy<Regex> =
+            Lazy::new(|| Regex::new(r"(^|[^\]\\])\[(([^\]]*[^\\])?)\]([^(\[]|$)").unwrap());
 
         let mut s = RULE_URL.replace_all(line, r"<$0>").to_string();
         s = RULE_BRACKETS.replace_all(&s, r"$1\[$2\]$4").to_string();
