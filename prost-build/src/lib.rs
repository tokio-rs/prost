#![doc(html_root_url = "https://docs.rs/prost-build/0.7.0")]
#![allow(clippy::option_as_ref_deref)]

//! `prost-build` compiles `.proto` files into Rust.
//!
//! `prost-build` is designed to be used for build-time code generation as part of a Cargo
//! build-script.
//!
//! ## Example
//!
//! Let's create a small crate, `snazzy`, that defines a collection of
//! snazzy new items in a protobuf file.
//!
//! ```bash
//! $ cargo new snazzy && cd snazzy
//! ```
//!
//! First, add `prost-build`, `prost` and its public dependencies to `Cargo.toml`
//! (see [crates.io](https://crates.io/crates/prost) for the current versions):
//!
//! ```toml
//! [dependencies]
//! bytes = <bytes-version>
//! prost = <prost-version>
//!
//! [build-dependencies]
//! prost-build = { version = <prost-version> }
//! ```
//!
//! Next, add `src/items.proto` to the project:
//!
//! ```proto
//! syntax = "proto3";
//!
//! package snazzy.items;
//!
//! // A snazzy new shirt!
//! message Shirt {
//! enum Size {
//!     SMALL = 0;
//!     MEDIUM = 1;
//!     LARGE = 2;
//! }
//!
//! string color = 1;
//! Size size = 2;
//! }
//! ```
//!
//! To generate Rust code from `items.proto`, we use `prost-build` in the crate's
//! `build.rs` build-script:
//!
//! ```rust,no_run
//! # use std::io::Result;
//! fn main() -> Result<()> {
//!   prost_build::compile_protos(&["src/items.proto"], &["src/"])?;
//!   Ok(())
//! }
//! ```
//!
//! And finally, in `lib.rs`, include the generated code:
//!
//! ```rust,ignore
//! // Include the `items` module, which is generated from items.proto.
//! pub mod items {
//!     include!(concat!(env!("OUT_DIR"), "/snazzy.items.rs"));
//! }
//!
//! pub fn create_large_shirt(color: String) -> items::Shirt {
//!     let mut shirt = items::Shirt::default();
//!     shirt.color = color;
//!     shirt.set_size(items::shirt::Size::Large);
//!     shirt
//! }
//! ```
//!
//! That's it! Run `cargo doc` to see documentation for the generated code. The full
//! example project can be found on [GitHub](https://github.com/danburkert/snazzy).
//!
//! ## Sourcing `protoc`
//!
//! `prost-build` depends on the Protocol Buffers compiler, `protoc`, to parse `.proto` files into
//! a representation that can be transformed into Rust. If set, `prost-build` uses the `PROTOC` and
//! `PROTOC_INCLUDE` environment variables for locating `protoc` and the Protobuf includes
//! directory. For example, on a macOS system where Protobuf is installed with Homebrew, set the
//! environment to:
//!
//! ```bash
//! PROTOC=/usr/local/bin/protoc
//! PROTOC_INCLUDE=/usr/local/include
//! ```
//!
//! and in a typical Linux installation:
//!
//! ```bash
//! PROTOC=/usr/bin/protoc
//! PROTOC_INCLUDE=/usr/include
//! ```
//!
//! If `PROTOC` is not found in the environment, then a pre-compiled `protoc` binary bundled in the
//! prost-build crate is used. Pre-compiled `protoc` binaries exist for Linux (non-musl), macOS,
//! and Windows systems. If no pre-compiled `protoc` is available for the host platform, then the
//! `protoc` or `protoc.exe` binary on the `PATH` is used. If `protoc` is not available in any of
//! these fallback locations, then the build fails.
//!
//! If `PROTOC_INCLUDE` is not found in the environment, then the Protobuf include directory
//! bundled in the prost-build crate is be used.
//!
//! To force `prost-build` to use the `protoc` on the `PATH`, add `PROTOC=protoc` to the
//! environment.

mod ast;
mod code_generator;
mod extern_paths;
mod ident;
mod message_graph;
mod path;

use std::collections::HashMap;
use std::default;
use std::env;
use std::ffi::{OsStr, OsString};
use std::fmt;
use std::fs;
use std::io::{Error, ErrorKind, Result};
use std::path::{Path, PathBuf};
use std::process::Command;

use log::trace;
use prost::Message;
use prost_types::{FileDescriptorProto, FileDescriptorSet};

pub use crate::ast::{Comments, Method, Service};
use crate::code_generator::CodeGenerator;
use crate::extern_paths::ExternPaths;
use crate::ident::to_snake;
use crate::message_graph::MessageGraph;
use crate::path::PathMap;

type Module = Vec<String>;

/// A service generator takes a service descriptor and generates Rust code.
///
/// `ServiceGenerator` can be used to generate application-specific interfaces
/// or implementations for Protobuf service definitions.
///
/// Service generators are registered with a code generator using the
/// `Config::service_generator` method.
///
/// A viable scenario is that an RPC framework provides a service generator. It generates a trait
/// describing methods of the service and some glue code to call the methods of the trait, defining
/// details like how errors are handled or if it is asynchronous. Then the user provides an
/// implementation of the generated trait in the application code and plugs it into the framework.
///
/// Such framework isn't part of Prost at present.
pub trait ServiceGenerator {
    /// Generates a Rust interface or implementation for a service, writing the
    /// result to `buf`.
    fn generate(&mut self, service: Service, buf: &mut String);

    /// Finalizes the generation process.
    ///
    /// In case there's something that needs to be output at the end of the generation process, it
    /// goes here. Similar to [`generate`](#method.generate), the output should be appended to
    /// `buf`.
    ///
    /// An example can be a module or other thing that needs to appear just once, not for each
    /// service generated.
    ///
    /// This still can be called multiple times in a lifetime of the service generator, because it
    /// is called once per `.proto` file.
    ///
    /// The default implementation is empty and does nothing.
    fn finalize(&mut self, _buf: &mut String) {}

    /// Finalizes the generation process for an entire protobuf package.
    ///
    /// This differs from [`finalize`](#method.finalize) by where (and how often) it is called
    /// during the service generator life cycle. This method is called once per protobuf package,
    /// making it ideal for grouping services within a single package spread across multiple
    /// `.proto` files.
    ///
    /// The default implementation is empty and does nothing.
    fn finalize_package(&mut self, _package: &str, _buf: &mut String) {}
}

/// The map collection type to output for Protobuf `map` fields.
#[non_exhaustive]
#[derive(Clone, Copy, Debug, PartialEq)]
enum MapType {
    /// The [`std::collections::HashMap`] type.
    HashMap,
    /// The [`std::collections::BTreeMap`] type.
    BTreeMap,
}

impl Default for MapType {
    fn default() -> MapType {
        MapType::HashMap
    }
}

/// The bytes collection type to output for Protobuf `bytes` fields.
#[non_exhaustive]
#[derive(Clone, Copy, Debug, PartialEq)]
enum BytesType {
    /// The [`alloc::collections::Vec::<u8>`] type.
    Vec,
    /// The [`bytes::Bytes`] type.
    Bytes,
}

impl Default for BytesType {
    fn default() -> BytesType {
        BytesType::Vec
    }
}

/// Configuration options for Protobuf code generation.
///
/// This configuration builder can be used to set non-default code generation options.
pub struct Config {
    file_descriptor_set_path: Option<PathBuf>,
    service_generator: Option<Box<dyn ServiceGenerator>>,
    map_type: PathMap<MapType>,
    bytes_type: PathMap<BytesType>,
    type_attributes: PathMap<String>,
    field_attributes: PathMap<String>,
    prost_types: bool,
    strip_enum_prefix: bool,
    out_dir: Option<PathBuf>,
    extern_paths: Vec<(String, String)>,
<<<<<<< HEAD
    default_package_filename: Option<String>,
=======
    protoc_args: Vec<OsString>,
    disable_comments: PathMap<()>,
>>>>>>> 79f0dfd8
}

impl Config {
    /// Creates a new code generator configuration with default options.
    pub fn new() -> Config {
        Config::default()
    }

    /// Configure the code generator to generate Rust [`BTreeMap`][1] fields for Protobuf
    /// [`map`][2] type fields.
    ///
    /// # Arguments
    ///
    /// **`paths`** - paths to specific fields, messages, or packages which should use a Rust
    /// `BTreeMap` for Protobuf `map` fields. Paths are specified in terms of the Protobuf type
    /// name (not the generated Rust type name). Paths with a leading `.` are treated as fully
    /// qualified names. Paths without a leading `.` are treated as relative, and are suffix
    /// matched on the fully qualified field name. If a Protobuf map field matches any of the
    /// paths, a Rust `BTreeMap` field is generated instead of the default [`HashMap`][3].
    ///
    /// The matching is done on the Protobuf names, before converting to Rust-friendly casing
    /// standards.
    ///
    /// # Examples
    ///
    /// ```rust
    /// # let mut config = prost_build::Config::new();
    /// // Match a specific field in a message type.
    /// config.btree_map(&[".my_messages.MyMessageType.my_map_field"]);
    ///
    /// // Match all map fields in a message type.
    /// config.btree_map(&[".my_messages.MyMessageType"]);
    ///
    /// // Match all map fields in a package.
    /// config.btree_map(&[".my_messages"]);
    ///
    /// // Match all map fields. Expecially useful in `no_std` contexts.
    /// config.btree_map(&["."]);
    ///
    /// // Match all map fields in a nested message.
    /// config.btree_map(&[".my_messages.MyMessageType.MyNestedMessageType"]);
    ///
    /// // Match all fields named 'my_map_field'.
    /// config.btree_map(&["my_map_field"]);
    ///
    /// // Match all fields named 'my_map_field' in messages named 'MyMessageType', regardless of
    /// // package or nesting.
    /// config.btree_map(&["MyMessageType.my_map_field"]);
    ///
    /// // Match all fields named 'my_map_field', and all fields in the 'foo.bar' package.
    /// config.btree_map(&["my_map_field", ".foo.bar"]);
    /// ```
    ///
    /// [1]: https://doc.rust-lang.org/std/collections/struct.BTreeMap.html
    /// [2]: https://developers.google.com/protocol-buffers/docs/proto3#maps
    /// [3]: https://doc.rust-lang.org/std/collections/struct.HashMap.html
    pub fn btree_map<I, S>(&mut self, paths: I) -> &mut Self
    where
        I: IntoIterator<Item = S>,
        S: AsRef<str>,
    {
        self.map_type.clear();
        for matcher in paths {
            self.map_type
                .insert(matcher.as_ref().to_string(), MapType::BTreeMap);
        }
        self
    }

    /// Configure the code generator to generate Rust [`bytes::Bytes`][1] fields for Protobuf
    /// [`bytes`][2] type fields.
    ///
    /// # Arguments
    ///
    /// **`paths`** - paths to specific fields, messages, or packages which should use a Rust
    /// `Bytes` for Protobuf `bytes` fields. Paths are specified in terms of the Protobuf type
    /// name (not the generated Rust type name). Paths with a leading `.` are treated as fully
    /// qualified names. Paths without a leading `.` are treated as relative, and are suffix
    /// matched on the fully qualified field name. If a Protobuf map field matches any of the
    /// paths, a Rust `Bytes` field is generated instead of the default [`Vec<u8>`][3].
    ///
    /// The matching is done on the Protobuf names, before converting to Rust-friendly casing
    /// standards.
    ///
    /// # Examples
    ///
    /// ```rust
    /// # let mut config = prost_build::Config::new();
    /// // Match a specific field in a message type.
    /// config.bytes(&[".my_messages.MyMessageType.my_bytes_field"]);
    ///
    /// // Match all bytes fields in a message type.
    /// config.bytes(&[".my_messages.MyMessageType"]);
    ///
    /// // Match all bytes fields in a package.
    /// config.bytes(&[".my_messages"]);
    ///
    /// // Match all bytes fields. Expecially useful in `no_std` contexts.
    /// config.bytes(&["."]);
    ///
    /// // Match all bytes fields in a nested message.
    /// config.bytes(&[".my_messages.MyMessageType.MyNestedMessageType"]);
    ///
    /// // Match all fields named 'my_bytes_field'.
    /// config.bytes(&["my_bytes_field"]);
    ///
    /// // Match all fields named 'my_bytes_field' in messages named 'MyMessageType', regardless of
    /// // package or nesting.
    /// config.bytes(&["MyMessageType.my_bytes_field"]);
    ///
    /// // Match all fields named 'my_bytes_field', and all fields in the 'foo.bar' package.
    /// config.bytes(&["my_bytes_field", ".foo.bar"]);
    /// ```
    ///
    /// [1]: https://docs.rs/bytes/latest/bytes/struct.Bytes.html
    /// [2]: https://developers.google.com/protocol-buffers/docs/proto3#scalar
    /// [3]: https://doc.rust-lang.org/std/vec/struct.Vec.html
    pub fn bytes<I, S>(&mut self, paths: I) -> &mut Self
    where
        I: IntoIterator<Item = S>,
        S: AsRef<str>,
    {
        self.bytes_type.clear();
        for matcher in paths {
            self.bytes_type
                .insert(matcher.as_ref().to_string(), BytesType::Bytes);
        }
        self
    }

    /// Add additional attribute to matched fields.
    ///
    /// # Arguments
    ///
    /// **`path`** - a patch matching any number of fields. These fields get the attribute.
    /// For details about matching fields see [`btree_map`](#method.btree_map).
    ///
    /// **`attribute`** - an arbitrary string that'll be placed before each matched field. The
    /// expected usage are additional attributes, usually in concert with whole-type
    /// attributes set with [`type_attribute`](method.type_attribute), but it is not
    /// checked and anything can be put there.
    ///
    /// Note that the calls to this method are cumulative ‒ if multiple paths from multiple calls
    /// match the same field, the field gets all the corresponding attributes.
    ///
    /// # Examples
    ///
    /// ```rust
    /// # let mut config = prost_build::Config::new();
    /// // Prost renames fields named `in` to `in_`. But if serialized through serde,
    /// // they should as `in`.
    /// config.field_attribute("in", "#[serde(rename = \"in\")]");
    /// ```
    pub fn field_attribute<P, A>(&mut self, path: P, attribute: A) -> &mut Self
    where
        P: AsRef<str>,
        A: AsRef<str>,
    {
        self.field_attributes
            .insert(path.as_ref().to_string(), attribute.as_ref().to_string());
        self
    }

    /// Add additional attribute to matched messages, enums and one-ofs.
    ///
    /// # Arguments
    ///
    /// **`paths`** - a path matching any number of types. It works the same way as in
    /// [`btree_map`](#method.btree_map), just with the field name omitted.
    ///
    /// **`attribute`** - an arbitrary string to be placed before each matched type. The
    /// expected usage are additional attributes, but anything is allowed.
    ///
    /// The calls to this method are cumulative. They don't overwrite previous calls and if a
    /// type is matched by multiple calls of the method, all relevant attributes are added to
    /// it.
    ///
    /// For things like serde it might be needed to combine with [field
    /// attributes](#method.field_attribute).
    ///
    /// # Examples
    ///
    /// ```rust
    /// # let mut config = prost_build::Config::new();
    /// // Nothing around uses floats, so we can derive real `Eq` in addition to `PartialEq`.
    /// config.type_attribute(".", "#[derive(Eq)]");
    /// // Some messages want to be serializable with serde as well.
    /// config.type_attribute("my_messages.MyMessageType",
    ///                       "#[derive(Serialize)] #[serde(rename-all = \"snake_case\")]");
    /// config.type_attribute("my_messages.MyMessageType.MyNestedMessageType",
    ///                       "#[derive(Serialize)] #[serde(rename-all = \"snake_case\")]");
    /// ```
    ///
    /// # Oneof fields
    ///
    /// The `oneof` fields don't have a type name of their own inside Protobuf. Therefore, the
    /// field name can be used both with `type_attribute` and `field_attribute` ‒ the first is
    /// placed before the `enum` type definition, the other before the field inside corresponding
    /// message `struct`.
    ///
    /// In other words, to place an attribute on the `enum` implementing the `oneof`, the match
    /// would look like `my_messages.MyMessageType.oneofname`.
    pub fn type_attribute<P, A>(&mut self, path: P, attribute: A) -> &mut Self
    where
        P: AsRef<str>,
        A: AsRef<str>,
    {
        self.type_attributes
            .insert(path.as_ref().to_string(), attribute.as_ref().to_string());
        self
    }

    /// Configures the code generator to use the provided service generator.
    pub fn service_generator(&mut self, service_generator: Box<dyn ServiceGenerator>) -> &mut Self {
        self.service_generator = Some(service_generator);
        self
    }

    /// Configures the code generator to not use the `prost_types` crate for Protobuf well-known
    /// types, and instead generate Protobuf well-known types from their `.proto` definitions.
    pub fn compile_well_known_types(&mut self) -> &mut Self {
        self.prost_types = false;
        self
    }

    /// Configures the code generator to omit documentation comments on generated Protobuf types.
    ///
    /// # Example
    ///
    /// Occasionally `.proto` files contain code blocks which are not valid Rust. To avoid doctest
    /// failures, annotate the invalid code blocks with an [`ignore` or `no_run` attribute][1], or
    /// disable doctests for the crate with a [Cargo.toml entry][2]. If neither of these options
    /// are possible, then omit comments on generated code during doctest builds:
    ///
    /// ```rust,ignore
    /// let mut config = prost_build::Config::new();
    /// config.disable_comments(".");
    /// config.compile_protos(&["src/frontend.proto", "src/backend.proto"], &["src"])?;
    /// ```
    ///
    /// As with other options which take a set of paths, comments can be disabled on a per-package
    /// or per-symbol basis.
    ///
    /// [1]: https://doc.rust-lang.org/rustdoc/documentation-tests.html#attributes
    /// [2]: https://doc.rust-lang.org/cargo/reference/cargo-targets.html#configuring-a-target
    pub fn disable_comments<I, S>(&mut self, paths: I) -> &mut Self
    where
        I: IntoIterator<Item = S>,
        S: AsRef<str>,
    {
        self.disable_comments.clear();
        for matcher in paths {
            self.disable_comments
                .insert(matcher.as_ref().to_string(), ());
        }
        self
    }

    /// Declare an externally provided Protobuf package or type.
    ///
    /// `extern_path` allows `prost` types in external crates to be referenced in generated code.
    ///
    /// When `prost` compiles a `.proto` which includes an import of another `.proto`, it will
    /// automatically recursively compile the imported file as well. `extern_path` can be used
    /// to instead substitute types from an external crate.
    ///
    /// # Example
    ///
    /// As an example, consider a crate, `uuid`, with a `prost`-generated `Uuid` type:
    ///
    /// ```proto
    /// // uuid.proto
    ///
    /// syntax = "proto3";
    /// package uuid;
    ///
    /// message Uuid {
    ///     string uuid_str = 1;
    /// }
    /// ```
    ///
    /// The `uuid` crate implements some traits for `Uuid`, and publicly exports it:
    ///
    /// ```rust,ignore
    /// // lib.rs in the uuid crate
    ///
    /// include!(concat!(env!("OUT_DIR"), "/uuid.rs"));
    ///
    /// pub trait DoSomething {
    ///     fn do_it(&self);
    /// }
    ///
    /// impl DoSomething for Uuid {
    ///     fn do_it(&self) {
    ///         println!("Done");
    ///     }
    /// }
    /// ```
    ///
    /// A separate crate, `my_application`, uses `prost` to generate message types which reference
    /// `Uuid`:
    ///
    /// ```proto
    /// // my_application.proto
    ///
    /// syntax = "proto3";
    /// package my_application;
    ///
    /// import "uuid.proto";
    ///
    /// message MyMessage {
    ///     uuid.Uuid message_id = 1;
    ///     string some_payload = 2;
    /// }
    /// ```
    ///
    /// Additionally, `my_application` depends on the trait impls provided by the `uuid` crate:
    ///
    /// ```rust,ignore
    /// // `main.rs` of `my_application`
    ///
    /// use uuid::{DoSomething, Uuid};
    ///
    /// include!(concat!(env!("OUT_DIR"), "/my_application.rs"));
    ///
    /// pub fn process_message(msg: MyMessage) {
    ///     if let Some(uuid) = msg.message_id {
    ///         uuid.do_it();
    ///     }
    /// }
    /// ```
    ///
    /// Without configuring `uuid` as an external path in `my_application`'s `build.rs`, `prost`
    /// would compile a completely separate version of the `Uuid` type, and `process_message` would
    /// fail to compile. However, if `my_application` configures `uuid` as an extern path with a
    /// call to `.extern_path(".uuid", "::uuid")`, `prost` will use the external type instead of
    /// compiling a new version of `Uuid`. Note that the configuration could also be specified as
    /// `.extern_path(".uuid.Uuid", "::uuid::Uuid")` if only the `Uuid` type were externally
    /// provided, and not the whole `uuid` package.
    ///
    /// # Usage
    ///
    /// `extern_path` takes a fully-qualified Protobuf path, and the corresponding Rust path that
    /// it will be substituted with in generated code. The Protobuf path can refer to a package or
    /// a type, and the Rust path should correspondingly refer to a Rust module or type.
    ///
    /// ```rust
    /// # let mut config = prost_build::Config::new();
    /// // Declare the `uuid` Protobuf package and all nested packages and types as externally
    /// // provided by the `uuid` crate.
    /// config.extern_path(".uuid", "::uuid");
    ///
    /// // Declare the `foo.bar.baz` Protobuf package and all nested packages and types as
    /// // externally provided by the `foo_bar_baz` crate.
    /// config.extern_path(".foo.bar.baz", "::foo_bar_baz");
    ///
    /// // Declare the `uuid.Uuid` Protobuf type (and all nested types) as externally provided
    /// // by the `uuid` crate's `Uuid` type.
    /// config.extern_path(".uuid.Uuid", "::uuid::Uuid");
    /// ```
    pub fn extern_path<P1, P2>(&mut self, proto_path: P1, rust_path: P2) -> &mut Self
    where
        P1: Into<String>,
        P2: Into<String>,
    {
        self.extern_paths
            .push((proto_path.into(), rust_path.into()));
        self
    }

    /// When set, the `FileDescriptorSet` generated by `protoc` is written to the provided
    /// filesystem path.
    ///
    /// This option can be used in conjunction with the [`include_bytes!`] macro and the types in
    /// the `prost-types` crate for implementing reflection capabilities, among other things.
    ///
    /// ## Example
    ///
    /// In `build.rs`:
    ///
    /// ```rust
    /// # use std::env;
    /// # use std::path::PathBuf;
    /// # let mut config = prost_build::Config::new();
    /// config.file_descriptor_set_path(
    ///     PathBuf::from(env::var("OUT_DIR").expect("OUT_DIR environment variable not set"))
    ///         .join("file_descriptor_set.bin"));
    /// ```
    ///
    /// In `lib.rs`:
    ///
    /// ```rust,ignore
    /// let file_descriptor_set_bytes = include_bytes!(concat!(env!("OUT_DIR"), "/file_descriptor_set.bin"));
    /// let file_descriptor_set = prost_types::FileDescriptorSet::decode(&file_descriptor_set_bytes[..]).unwrap();
    /// ```
    pub fn file_descriptor_set_path<P>(&mut self, path: P) -> &mut Self
    where
        P: Into<PathBuf>,
    {
        self.file_descriptor_set_path = Some(path.into());
        self
    }

    /// Configures the code generator to not strip the enum name from variant names.
    ///
    /// Protobuf enum definitions commonly include the enum name as a prefix of every variant name.
    /// This style is non-idiomatic in Rust, so by default `prost` strips the enum name prefix from
    /// variants which include it. Configuring this option prevents `prost` from stripping the
    /// prefix.
    pub fn retain_enum_prefix(&mut self) -> &mut Self {
        self.strip_enum_prefix = false;
        self
    }

    /// Configures the output directory where generated Rust files will be written.
    ///
    /// If unset, defaults to the `OUT_DIR` environment variable. `OUT_DIR` is set by Cargo when
    /// executing build scripts, so `out_dir` typically does not need to be configured.
    pub fn out_dir<P>(&mut self, path: P) -> &mut Self
    where
        P: Into<PathBuf>,
    {
        self.out_dir = Some(path.into());
        self
    }

<<<<<<< HEAD
    /// Configures what filename protobufs with no package definition are written to.
    ///
    /// If unset protobuf compilation will fail if there are any proto files without a package definition.
    pub fn default_package_filename<S>(&mut self, filename: S) -> &mut Self
    where
        S: Into<String>,
    {
        self.default_package_filename = Some(filename.into());
=======
    /// Add an argument to the `protoc` protobuf compilation invocation.
    ///
    /// # Example `build.rs`
    ///
    /// ```rust,no_run
    /// # use std::io::Result;
    /// fn main() -> Result<()> {
    ///   let mut prost_build = prost_build::Config::new();
    ///   // Enable a protoc experimental feature.
    ///   prost_build.protoc_arg("--experimental_allow_proto3_optional");
    ///   prost_build.compile_protos(&["src/frontend.proto", "src/backend.proto"], &["src"])?;
    ///   Ok(())
    /// }
    /// ```
    pub fn protoc_arg<S>(&mut self, arg: S) -> &mut Self
    where
        S: AsRef<OsStr>,
    {
        self.protoc_args.push(arg.as_ref().to_owned());
>>>>>>> 79f0dfd8
        self
    }

    /// Compile `.proto` files into Rust files during a Cargo build with additional code generator
    /// configuration options.
    ///
    /// This method is like the `prost_build::compile_protos` function, with the added ability to
    /// specify non-default code generation options. See that function for more information about
    /// the arguments and generated outputs.
    ///
    /// # Example `build.rs`
    ///
    /// ```rust,no_run
    /// # use std::io::Result;
    /// fn main() -> Result<()> {
    ///   let mut prost_build = prost_build::Config::new();
    ///   prost_build.btree_map(&["."]);
    ///   prost_build.compile_protos(&["src/frontend.proto", "src/backend.proto"], &["src"])?;
    ///   Ok(())
    /// }
    /// ```
    pub fn compile_protos<P>(&mut self, protos: &[P], includes: &[P]) -> Result<()>
    where
        P: AsRef<Path>,
    {
        let target: PathBuf = self.out_dir.clone().map(Ok).unwrap_or_else(|| {
            env::var_os("OUT_DIR")
                .ok_or_else(|| {
                    Error::new(ErrorKind::Other, "OUT_DIR environment variable is not set")
                })
                .map(Into::into)
        })?;

        // TODO: This should probably emit 'rerun-if-changed=PATH' directives for cargo, however
        // according to [1] if any are output then those paths replace the default crate root,
        // which is undesirable. Figure out how to do it in an additive way; perhaps gcc-rs has
        // this figured out.
        // [1]: http://doc.crates.io/build-script.html#outputs-of-the-build-script

        let tmp;
        let file_descriptor_set_path = match self.file_descriptor_set_path.clone() {
            Some(file_descriptor_set_path) => file_descriptor_set_path,
            None => {
                tmp = tempfile::Builder::new().prefix("prost-build").tempdir()?;
                tmp.path().join("prost-descriptor-set")
            }
        };

        let mut cmd = Command::new(protoc());
        cmd.arg("--include_imports")
            .arg("--include_source_info")
            .arg("-o")
            .arg(&file_descriptor_set_path);

        for include in includes {
            cmd.arg("-I").arg(include.as_ref());
        }

        // Set the protoc include after the user includes in case the user wants to
        // override one of the built-in .protos.
        cmd.arg("-I").arg(protoc_include());

        for arg in &self.protoc_args {
            cmd.arg(arg);
        }

        for proto in protos {
            cmd.arg(proto.as_ref());
        }

        let output = cmd.output().map_err(|error| {
            Error::new(
                error.kind(),
                format!("failed to invoke protoc (hint: https://docs.rs/prost-build/#sourcing-protoc): {}", error),
            )
        })?;

        if !output.status.success() {
            return Err(Error::new(
                ErrorKind::Other,
                format!("protoc failed: {}", String::from_utf8_lossy(&output.stderr)),
            ));
        }

        let buf = fs::read(file_descriptor_set_path)?;
        let file_descriptor_set = FileDescriptorSet::decode(&*buf).map_err(|error| {
            Error::new(
                ErrorKind::InvalidInput,
                format!("invalid FileDescriptorSet: {}", error.to_string()),
            )
        })?;

        let modules = self.generate(file_descriptor_set.file)?;
        for (module, content) in modules {
            let mut filename = if module.is_empty() {
                self.default_package_filename.as_ref().ok_or_else(||Error::new(ErrorKind::InvalidInput,
                    "prost requires a package specifier in all .proto files \
                     (https://developers.google.com/protocol-buffers/docs/proto#packages); \
                     unless Config::default_package_filename has been called to set the filename to use.",
                ))?.clone()
            } else {
                module.join(".")
            };

            filename.push_str(".rs");

            let output_path = target.join(&filename);

            let previous_content = fs::read(&output_path);

            if previous_content
                .map(|previous_content| previous_content == content.as_bytes())
                .unwrap_or(false)
            {
                trace!("unchanged: {:?}", filename);
            } else {
                trace!("writing: {:?}", filename);
                fs::write(output_path, content)?;
            }
        }

        Ok(())
    }

    fn generate(&mut self, files: Vec<FileDescriptorProto>) -> Result<HashMap<Module, String>> {
        let mut modules = HashMap::new();
        let mut packages = HashMap::new();

        let message_graph = MessageGraph::new(&files)
            .map_err(|error| Error::new(ErrorKind::InvalidInput, error))?;
        let extern_paths = ExternPaths::new(&self.extern_paths, self.prost_types)
            .map_err(|error| Error::new(ErrorKind::InvalidInput, error))?;

        for file in files {
            let module = self.module(&file);

            // Only record packages that have services
            if !file.service.is_empty() {
                packages.insert(module.clone(), file.package().to_string());
            }

            let mut buf = modules.entry(module).or_insert_with(String::new);
            CodeGenerator::generate(self, &message_graph, &extern_paths, file, &mut buf);
        }

        if let Some(ref mut service_generator) = self.service_generator {
            for (module, package) in packages {
                let buf = modules.get_mut(&module).unwrap();
                service_generator.finalize_package(&package, buf);
            }
        }

        Ok(modules)
    }

    fn module(&self, file: &FileDescriptorProto) -> Module {
        file.package()
            .split('.')
            .filter(|s| !s.is_empty())
            .map(to_snake)
            .collect()
    }
}

impl default::Default for Config {
    fn default() -> Config {
        Config {
            file_descriptor_set_path: None,
            service_generator: None,
            map_type: PathMap::default(),
            bytes_type: PathMap::default(),
            type_attributes: PathMap::default(),
            field_attributes: PathMap::default(),
            prost_types: true,
            strip_enum_prefix: true,
            out_dir: None,
            extern_paths: Vec::new(),
<<<<<<< HEAD
            default_package_filename: None,
=======
            protoc_args: Vec::new(),
            disable_comments: PathMap::default(),
>>>>>>> 79f0dfd8
        }
    }
}

impl fmt::Debug for Config {
    fn fmt(&self, fmt: &mut fmt::Formatter<'_>) -> fmt::Result {
        fmt.debug_struct("Config")
            .field("file_descriptor_set_path", &self.file_descriptor_set_path)
            .field(
                "service_generator",
                &self.file_descriptor_set_path.is_some(),
            )
            .field("map_type", &self.map_type)
            .field("bytes_type", &self.bytes_type)
            .field("type_attributes", &self.type_attributes)
            .field("field_attributes", &self.field_attributes)
            .field("prost_types", &self.prost_types)
            .field("strip_enum_prefix", &self.strip_enum_prefix)
            .field("out_dir", &self.out_dir)
            .field("extern_paths", &self.extern_paths)
            .field("protoc_args", &self.protoc_args)
            .field("disable_comments", &self.disable_comments)
            .finish()
    }
}

/// Compile `.proto` files into Rust files during a Cargo build.
///
/// The generated `.rs` files are written to the Cargo `OUT_DIR` directory, suitable for use with
/// the [include!][1] macro. See the [Cargo `build.rs` code generation][2] example for more info.
///
/// This function should be called in a project's `build.rs`.
///
/// # Arguments
///
/// **`protos`** - Paths to `.proto` files to compile. Any transitively [imported][3] `.proto`
/// files are automatically be included.
///
/// **`includes`** - Paths to directories in which to search for imports. Directories are searched
/// in order. The `.proto` files passed in **`protos`** must be found in one of the provided
/// include directories.
///
/// # Errors
///
/// This function can fail for a number of reasons:
///
///   - Failure to locate or download `protoc`.
///   - Failure to parse the `.proto`s.
///   - Failure to locate an imported `.proto`.
///   - Failure to compile a `.proto` without a [package specifier][4].
///
/// It's expected that this function call be `unwrap`ed in a `build.rs`; there is typically no
/// reason to gracefully recover from errors during a build.
///
/// # Example `build.rs`
///
/// ```rust,no_run
/// # use std::io::Result;
/// fn main() -> Result<()> {
///   prost_build::compile_protos(&["src/frontend.proto", "src/backend.proto"], &["src"])?;
///   Ok(())
/// }
/// ```
///
/// [1]: https://doc.rust-lang.org/std/macro.include.html
/// [2]: http://doc.crates.io/build-script.html#case-study-code-generation
/// [3]: https://developers.google.com/protocol-buffers/docs/proto3#importing-definitions
/// [4]: https://developers.google.com/protocol-buffers/docs/proto#packages
pub fn compile_protos<P>(protos: &[P], includes: &[P]) -> Result<()>
where
    P: AsRef<Path>,
{
    Config::new().compile_protos(protos, includes)
}

/// Returns the path to the `protoc` binary.
pub fn protoc() -> PathBuf {
    match env::var_os("PROTOC") {
        Some(protoc) => PathBuf::from(protoc),
        None => PathBuf::from(env!("PROTOC")),
    }
}

/// Returns the path to the Protobuf include directory.
pub fn protoc_include() -> PathBuf {
    match env::var_os("PROTOC_INCLUDE") {
        Some(include) => PathBuf::from(include),
        None => PathBuf::from(env!("PROTOC_INCLUDE")),
    }
}

#[cfg(test)]
mod tests {
    use super::*;
    use std::cell::RefCell;
    use std::rc::Rc;

    /// An example service generator that generates a trait with methods corresponding to the
    /// service methods.
    struct ServiceTraitGenerator;
    impl ServiceGenerator for ServiceTraitGenerator {
        fn generate(&mut self, service: Service, buf: &mut String) {
            // Generate a trait for the service.
            service.comments.append_with_indent(0, buf);
            buf.push_str(&format!("trait {} {{\n", &service.name));

            // Generate the service methods.
            for method in service.methods {
                method.comments.append_with_indent(1, buf);
                buf.push_str(&format!(
                    "    fn {}({}) -> {};\n",
                    method.name, method.input_type, method.output_type
                ));
            }

            // Close out the trait.
            buf.push_str("}\n");
        }
        fn finalize(&mut self, buf: &mut String) {
            // Needs to be present only once, no matter how many services there are
            buf.push_str("pub mod utils { }\n");
        }
    }

    /// Implements `ServiceGenerator` and provides some state for assertions.
    struct MockServiceGenerator {
        state: Rc<RefCell<MockState>>,
    }

    /// Holds state for `MockServiceGenerator`
    #[derive(Default)]
    struct MockState {
        service_names: Vec<String>,
        package_names: Vec<String>,
        finalized: u32,
    }

    impl MockServiceGenerator {
        fn new(state: Rc<RefCell<MockState>>) -> Self {
            Self { state }
        }
    }

    impl ServiceGenerator for MockServiceGenerator {
        fn generate(&mut self, service: Service, _buf: &mut String) {
            let mut state = self.state.borrow_mut();
            state.service_names.push(service.name);
        }

        fn finalize(&mut self, _buf: &mut String) {
            let mut state = self.state.borrow_mut();
            state.finalized += 1;
        }

        fn finalize_package(&mut self, package: &str, _buf: &mut String) {
            let mut state = self.state.borrow_mut();
            state.package_names.push(package.to_string());
        }
    }

    #[test]
    fn smoke_test() {
        let _ = env_logger::try_init();
        Config::new()
            .service_generator(Box::new(ServiceTraitGenerator))
            .compile_protos(&["src/smoke_test.proto"], &["src"])
            .unwrap();
    }

    #[test]
    fn finalize_package() {
        let _ = env_logger::try_init();

        let state = Rc::new(RefCell::new(MockState::default()));
        let gen = MockServiceGenerator::new(Rc::clone(&state));

        Config::new()
            .service_generator(Box::new(gen))
            .compile_protos(&["src/hello.proto", "src/goodbye.proto"], &["src"])
            .unwrap();

        let state = state.borrow();
        assert_eq!(&state.service_names, &["Greeting", "Farewell"]);
        assert_eq!(&state.package_names, &["helloworld"]);
        assert_eq!(state.finalized, 3);
    }
}<|MERGE_RESOLUTION|>--- conflicted
+++ resolved
@@ -230,12 +230,9 @@
     strip_enum_prefix: bool,
     out_dir: Option<PathBuf>,
     extern_paths: Vec<(String, String)>,
-<<<<<<< HEAD
     default_package_filename: Option<String>,
-=======
     protoc_args: Vec<OsString>,
     disable_comments: PathMap<()>,
->>>>>>> 79f0dfd8
 }
 
 impl Config {
@@ -662,7 +659,6 @@
         self
     }
 
-<<<<<<< HEAD
     /// Configures what filename protobufs with no package definition are written to.
     ///
     /// If unset protobuf compilation will fail if there are any proto files without a package definition.
@@ -671,7 +667,9 @@
         S: Into<String>,
     {
         self.default_package_filename = Some(filename.into());
-=======
+        self
+    }
+
     /// Add an argument to the `protoc` protobuf compilation invocation.
     ///
     /// # Example `build.rs`
@@ -691,7 +689,6 @@
         S: AsRef<OsStr>,
     {
         self.protoc_args.push(arg.as_ref().to_owned());
->>>>>>> 79f0dfd8
         self
     }
 
@@ -869,12 +866,9 @@
             strip_enum_prefix: true,
             out_dir: None,
             extern_paths: Vec::new(),
-<<<<<<< HEAD
             default_package_filename: None,
-=======
             protoc_args: Vec::new(),
             disable_comments: PathMap::default(),
->>>>>>> 79f0dfd8
         }
     }
 }
