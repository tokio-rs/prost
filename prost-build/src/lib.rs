--- conflicted
+++ resolved
@@ -51,16 +51,10 @@
 //! `build.rs` build-script:
 //!
 //! ```rust,no_run
-<<<<<<< HEAD
-//! fn main() -> Result<(), std::io::Error> {
-//!   prost_build::compile_protos(&["src/items.proto"], &["src/"])?;
-//!   Ok(())
-=======
 //! use std::io::Result;
 //! fn main() -> Result<()> {
 //!     prost_build::compile_protos(&["src/items.proto"], &["src/"])?;
 //!     Ok(())
->>>>>>> 480c7441
 //! }
 //! ```
 //!
