--- conflicted
+++ resolved
@@ -184,26 +184,12 @@
             .expect("failed to execute ninja protobuf");
         assert!(rc.success(), "failed to make protobuf");
 
-<<<<<<< HEAD
-        // Workaround for protocolbuffers/protobuf#6210.
-        fs::create_dir(src_dir.join("conformance").join("google-protobuf")).unwrap();
-
-        let rc = Command::new("make")
-            .arg("-j")
-            .arg("1") // Note: 1 instead of NUM_JOBS to work around bugs in makefile
-            .arg("install")
-            .current_dir(src_dir.join("conformance"))
-            .status()
-            .expect("failed to execute make conformance");
-        assert!(rc.success(), "failed to make conformance");
-=======
         // Install the conformance-test-runner binary, since it isn't done automatically.
         fs::rename(
             src_dir.join("conformance_test_runner"),
             prefix_dir.join("bin").join("conformance-test-runner"),
         )
         .expect("failed to move conformance-test-runner");
->>>>>>> 6f3c60f1
     }
 }
 
