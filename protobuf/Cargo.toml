[package]
name = "protobuf"
version = "0.0.0"
authors = ["Dan Burkert <dan@danburkert.com>"]
publish = false
edition = "2018"

[dependencies]
<<<<<<< HEAD
#TODO bytes = { version = "0.5", default-features = false }
# Not using patch because it makes it harder for downstream projects
bytes = { git = "https://github.com/tokio-rs/bytes", rev = "c17e40115f5bb2a2db71ed90dceae6ec643dc024", default-features = false }
prost = { path = "..", default-features = false }
prost-types = { path = "../prost-types", default-features = false }
=======
bytes = "0.5"
prost = { path = ".." }
prost-types = { path = "../prost-types" }
>>>>>>> 6f3c60f1

[build-dependencies]
cfg-if = "0.1"
curl = "0.4"
flate2 = "1.0"
prost-build = { path = "../prost-build" }
tar = "0.4"
tempfile = "3"

[dev-dependencies]
criterion = "0.3"

[lib]
# https://bheisler.github.io/criterion.rs/book/faq.html#cargo-bench-gives-unrecognized-option-errors-for-valid-command-line-options
bench = false

[[bench]]
name = "dataset"
harness = false<|MERGE_RESOLUTION|>--- conflicted
+++ resolved
@@ -6,17 +6,9 @@
 edition = "2018"
 
 [dependencies]
-<<<<<<< HEAD
-#TODO bytes = { version = "0.5", default-features = false }
-# Not using patch because it makes it harder for downstream projects
-bytes = { git = "https://github.com/tokio-rs/bytes", rev = "c17e40115f5bb2a2db71ed90dceae6ec643dc024", default-features = false }
+bytes = { version = "0.5", default-features = false }
 prost = { path = "..", default-features = false }
 prost-types = { path = "../prost-types", default-features = false }
-=======
-bytes = "0.5"
-prost = { path = ".." }
-prost-types = { path = "../prost-types" }
->>>>>>> 6f3c60f1
 
 [build-dependencies]
 cfg-if = "0.1"
